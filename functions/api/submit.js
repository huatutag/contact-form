// functions/api/submit.js

<<<<<<< HEAD
function generateUUID() {
    return crypto.randomUUID();
}

=======
>>>>>>> 95934a18
export async function onRequestPost(context) {
    try {
        const { request, env } = context;
        const body = await request.json();

        const messageContent = body.message;
        const token = body['cf-turnstile-response'];
        const ip = request.headers.get('CF-Connecting-IP');

<<<<<<< HEAD
=======
        // 1. 验证 Turnstile Token (这部分逻辑不变)
>>>>>>> 95934a18
        const TURNSTILE_SECRET_KEY = env.TURNSTILE_SECRET_KEY;
        if (!TURNSTILE_SECRET_KEY) {
            console.error("TURNSTILE_SECRET_KEY is not set in environment variables.");
            return new Response(JSON.stringify({ success: false, message: '服务器配置错误 (T_SK)。' }), {
<<<<<<< HEAD
                status: 500,
                headers: { 'Content-Type': 'application/json' },
=======
                status: 500, headers: { 'Content-Type': 'application/json' },
>>>>>>> 95934a18
            });
        }
        // ... (Turnstile 验证逻辑，与之前相同) ...
        let formData = new FormData();
        formData.append('secret', TURNSTILE_SECRET_KEY);
        formData.append('response', token);
        formData.append('remoteip', ip);

        const turnstileUrl = 'https://challenges.cloudflare.com/turnstile/v0/siteverify';
        const turnstileResult = await fetch(turnstileUrl, {
            body: formData,
            method: 'POST',
        });
        const turnstileOutcome = await turnstileResult.json();

        if (!turnstileOutcome.success) {
            console.log('Turnstile verification failed:', turnstileOutcome);
            return new Response(JSON.stringify({ success: false, message: '人机验证失败。' }), {
<<<<<<< HEAD
                status: 403,
                headers: { 'Content-Type': 'application/json' },
            });
        }

=======
                status: 403, headers: { 'Content-Type': 'application/json' },
            });
        }

        // 2. Turnstile 验证通过，准备数据存入 D1
>>>>>>> 95934a18
        if (!messageContent || typeof messageContent !== 'string') {
            return new Response(JSON.stringify({ success: false, message: '消息内容不能为空。' }), {
                status: 400, headers: { 'Content-Type': 'application/json' },
            });
        }

<<<<<<< HEAD
        if (!env.MESSAGES_KV) {
            console.error("MESSAGES_KV namespace is not bound.");
            return new Response(JSON.stringify({ success: false, message: '服务器配置错误 (KV_BIND)。' }), {
                status: 500,
                headers: { 'Content-Type': 'application/json' },
=======
        // 检查 D1 数据库是否已绑定
        if (!env.DB) {
            console.error("D1 Database (DB) is not bound.");
            return new Response(JSON.stringify({ success: false, message: '服务器配置错误 (D1_BIND)。' }), {
                status: 500, headers: { 'Content-Type': 'application/json' },
>>>>>>> 95934a18
            });
        }

        const title = messageContent.substring(0, 60);
        const content = messageContent;
        const receivedAt = new Date().toISOString();

<<<<<<< HEAD
        const messageData = {
            title: title,
            content: content,
            receivedAt: receivedAt,
        };

        const messageId = generateUUID();
        await env.MESSAGES_KV.put(messageId, JSON.stringify(messageData));

        return new Response(JSON.stringify({ success: true, message: '消息已成功存储！', messageId: messageId }), {
            status: 200,
            headers: { 'Content-Type': 'application/json' },
        });
=======
        try {
            const stmt = env.DB.prepare(
                'INSERT INTO messages (title, content, received_at) VALUES (?, ?, ?)'
            );
            const result = await stmt.bind(title, content, receivedAt).run();

            // result.meta.last_row_id 包含新插入行的 ID (如果表有 AUTOINCREMENT 主键)
            // result.success 为 true 表示成功
            if (result.success) {
                 return new Response(JSON.stringify({
                    success: true,
                    message: '消息已成功存入数据库！',
                    messageId: result.meta.last_row_id // 返回新记录的 ID
                }), {
                    status: 201, // 201 Created
                    headers: { 'Content-Type': 'application/json' },
                });
            } else {
                console.error('D1 Insert failed:', result.error);
                return new Response(JSON.stringify({ success: false, message: '存储消息到数据库失败。' }), {
                    status: 500, headers: { 'Content-Type': 'application/json' },
                });
            }
        } catch (dbError) {
            console.error('D1 Database error during insert:', dbError);
            return new Response(JSON.stringify({ success: false, message: '数据库操作错误。' }), {
                status: 500, headers: { 'Content-Type': 'application/json' },
            });
        }
>>>>>>> 95934a18

    } catch (error) {
        console.error('Error processing POST request:', error);
        let errorMessage = '处理请求时发生内部错误。';
        if (error instanceof SyntaxError && error.message.includes("JSON")) {
            errorMessage = '请求体不是有效的 JSON 格式。';
        }
        return new Response(JSON.stringify({ success: false, message: errorMessage }), {
            status: 500, headers: { 'Content-Type': 'application/json' },
        });
    }
}

export async function onRequestGet(context) {
<<<<<<< HEAD
    return new Response("此接口用于提交消息 (POST)，获取消息请使用 GET /api/message?apiKey=YOUR_API_KEY。", {
        status: 405,
        headers: { 'Allow': 'POST', 'Content-Type': 'application/json' }
=======
    return new Response("此接口用于提交消息 (POST)，获取消息请使用 GET /api/message。", {
        status: 405, headers: { 'Allow': 'POST' }
>>>>>>> 95934a18
    });
}<|MERGE_RESOLUTION|>--- conflicted
+++ resolved
@@ -1,12 +1,5 @@
 // functions/api/submit.js
 
-<<<<<<< HEAD
-function generateUUID() {
-    return crypto.randomUUID();
-}
-
-=======
->>>>>>> 95934a18
 export async function onRequestPost(context) {
     try {
         const { request, env } = context;
@@ -16,20 +9,12 @@
         const token = body['cf-turnstile-response'];
         const ip = request.headers.get('CF-Connecting-IP');
 
-<<<<<<< HEAD
-=======
         // 1. 验证 Turnstile Token (这部分逻辑不变)
->>>>>>> 95934a18
         const TURNSTILE_SECRET_KEY = env.TURNSTILE_SECRET_KEY;
         if (!TURNSTILE_SECRET_KEY) {
             console.error("TURNSTILE_SECRET_KEY is not set in environment variables.");
             return new Response(JSON.stringify({ success: false, message: '服务器配置错误 (T_SK)。' }), {
-<<<<<<< HEAD
-                status: 500,
-                headers: { 'Content-Type': 'application/json' },
-=======
                 status: 500, headers: { 'Content-Type': 'application/json' },
->>>>>>> 95934a18
             });
         }
         // ... (Turnstile 验证逻辑，与之前相同) ...
@@ -48,38 +33,22 @@
         if (!turnstileOutcome.success) {
             console.log('Turnstile verification failed:', turnstileOutcome);
             return new Response(JSON.stringify({ success: false, message: '人机验证失败。' }), {
-<<<<<<< HEAD
-                status: 403,
-                headers: { 'Content-Type': 'application/json' },
-            });
-        }
-
-=======
                 status: 403, headers: { 'Content-Type': 'application/json' },
             });
         }
 
         // 2. Turnstile 验证通过，准备数据存入 D1
->>>>>>> 95934a18
         if (!messageContent || typeof messageContent !== 'string') {
             return new Response(JSON.stringify({ success: false, message: '消息内容不能为空。' }), {
                 status: 400, headers: { 'Content-Type': 'application/json' },
             });
         }
 
-<<<<<<< HEAD
-        if (!env.MESSAGES_KV) {
-            console.error("MESSAGES_KV namespace is not bound.");
-            return new Response(JSON.stringify({ success: false, message: '服务器配置错误 (KV_BIND)。' }), {
-                status: 500,
-                headers: { 'Content-Type': 'application/json' },
-=======
         // 检查 D1 数据库是否已绑定
         if (!env.DB) {
             console.error("D1 Database (DB) is not bound.");
             return new Response(JSON.stringify({ success: false, message: '服务器配置错误 (D1_BIND)。' }), {
                 status: 500, headers: { 'Content-Type': 'application/json' },
->>>>>>> 95934a18
             });
         }
 
@@ -87,21 +56,6 @@
         const content = messageContent;
         const receivedAt = new Date().toISOString();
 
-<<<<<<< HEAD
-        const messageData = {
-            title: title,
-            content: content,
-            receivedAt: receivedAt,
-        };
-
-        const messageId = generateUUID();
-        await env.MESSAGES_KV.put(messageId, JSON.stringify(messageData));
-
-        return new Response(JSON.stringify({ success: true, message: '消息已成功存储！', messageId: messageId }), {
-            status: 200,
-            headers: { 'Content-Type': 'application/json' },
-        });
-=======
         try {
             const stmt = env.DB.prepare(
                 'INSERT INTO messages (title, content, received_at) VALUES (?, ?, ?)'
@@ -131,7 +85,6 @@
                 status: 500, headers: { 'Content-Type': 'application/json' },
             });
         }
->>>>>>> 95934a18
 
     } catch (error) {
         console.error('Error processing POST request:', error);
@@ -145,14 +98,9 @@
     }
 }
 
+// 如果 /api/submit 路径不需要 GET 方法，可以移除或返回一个提示
 export async function onRequestGet(context) {
-<<<<<<< HEAD
-    return new Response("此接口用于提交消息 (POST)，获取消息请使用 GET /api/message?apiKey=YOUR_API_KEY。", {
-        status: 405,
-        headers: { 'Allow': 'POST', 'Content-Type': 'application/json' }
-=======
     return new Response("此接口用于提交消息 (POST)，获取消息请使用 GET /api/message。", {
         status: 405, headers: { 'Allow': 'POST' }
->>>>>>> 95934a18
     });
 }